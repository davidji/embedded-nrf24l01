--- conflicted
+++ resolved
@@ -33,34 +33,6 @@
     TwoBytes,
 }
 
-<<<<<<< HEAD
-pub fn auto_retransmit( delay: u8, count: u8) -> SetupRetr {
-    let mut register = SetupRetr(0);
-    register.set_ard(delay);
-    register.set_arc(count);
-    register
-}
-
-pub fn auto_ack(bools: &[bool; PIPES_COUNT]) -> EnAa {
-    // Convert back
-    EnAa::from_bools(bools)
-}
-
-pub struct Interrupts {
-    // Data has been received
-    pub rx_dr: bool,
-    // Data has been acknowledged, and so there's a newly free slot in the TX FIFO
-    pub tx_ds: bool,
-    // The maximum retries has been reached for the packet at the head of the TX fifo,
-    // so transimission has stopped.
-    pub max_rt: bool,
-}
-
-pub trait Configuration<D> : UsingDevice<D> 
-where D: Device {
-
-    fn flush_rx(&mut self) -> Result<(), D::Error> {
-=======
 impl CrcMode {
     fn set_config(&self, config: &mut Config) {
         let (en_crc, crco) = match *self {
@@ -73,40 +45,47 @@
     }
 }
 
+pub fn auto_retransmit( delay: u8, count: u8) -> SetupRetr {
+    let mut register = SetupRetr(0);
+    register.set_ard(delay);
+    register.set_arc(count);
+    register
+}
+
+pub fn auto_ack(bools: &[bool; PIPES_COUNT]) -> EnAa {
+    // Convert back
+    EnAa::from_bools(bools)
+}
+
+pub struct Interrupts {
+    // Data has been received
+    pub rx_dr: bool,
+    // Data has been acknowledged, and so there's a newly free slot in the TX FIFO
+    pub tx_ds: bool,
+    // The maximum retries has been reached for the packet at the head of the TX fifo,
+    // so transimission has stopped.
+    pub max_rt: bool,
+}
+
 /// Configuration methods
 ///
 /// These seem to work in all modes
-pub trait Configuration {
-    /// Underlying [`trait Device`](trait.Device.html)
-    type Inner: Device;
-    /// Get a mutable reference to the underlying device
-    fn device(&mut self) -> &mut Self::Inner;
-
-    /// Flush RX queue
-    ///
-    /// Discards all received packets that have not yet been [read](struct.RxMode.html#method.read) from the RX FIFO
-    fn flush_rx(&mut self) -> Result<(), <<Self as Configuration>::Inner as Device>::Error> {
->>>>>>> 065f4def
+pub trait Configuration<D> : UsingDevice<D> 
+where D: Device {
+
+    fn flush_rx(&mut self) -> Result<(), D::Error> {
         self.device().send_command(&FlushRx)?;
         Ok(())
     }
 
-<<<<<<< HEAD
+    /// Flush TX queue, discarding any unsent packets
     fn flush_tx(&mut self) -> Result<(), D::Error> {
-=======
-    /// Flush TX queue, discarding any unsent packets
-    fn flush_tx(&mut self) -> Result<(), <<Self as Configuration>::Inner as Device>::Error> {
->>>>>>> 065f4def
         self.device().send_command(&FlushTx)?;
         Ok(())
     }
 
-<<<<<<< HEAD
+    /// Get frequency offset (channel)
     fn get_frequency(&mut self) -> Result<u8, D::Error> {
-=======
-    /// Get frequency offset (channel)
-    fn get_frequency(&mut self) -> Result<u8, <<Self as Configuration>::Inner as Device>::Error> {
->>>>>>> 065f4def
         let (_, register) = self.device().read_register::<RfCh>()?;
         let freq_offset = register.rf_ch();
         Ok(freq_offset)
@@ -151,21 +130,9 @@
     /// Set CRC mode
     fn set_crc(
         &mut self,
-<<<<<<< HEAD
-        mode: Option<CrcMode>,
-    ) -> Result<(), D::Error> {
-        self.device().update_config(|config| match mode {
-            None => config.set_en_crc(false),
-            Some(mode) => match mode {
-                CrcMode::OneByte => config.set_crco(false),
-                CrcMode::TwoBytes => config.set_crco(true),
-            },
-        })
-=======
         mode: CrcMode,
-    ) -> Result<(), <<Self as Configuration>::Inner as Device>::Error> {
-        self.device().update_config(|config| mode.set_config(config))
->>>>>>> 065f4def
+    ) -> Result<(), D::Error> {
+         self.device().update_config(|config| mode.set_config(config))
     }
 
     /// Sets the interrupt mask
@@ -287,11 +254,7 @@
         Ok((status.rx_dr(), status.tx_ds(), status.max_rt()))
     }
 
-<<<<<<< HEAD
     /// Clear interrupts, and return the interrupts set before clearing
-=======
-    /// Clear all interrupts
->>>>>>> 065f4def
     fn clear_interrupts(
         &mut self,
     ) -> Result<Interrupts, D::Error> {
