--- conflicted
+++ resolved
@@ -127,18 +127,14 @@
 
             // TX won't continue while MAX_RT is set
             if status.max_rt() {
-<<<<<<< HEAD
-                self.flush_tx()?;
-=======
                 let mut clear = Status(0);
                 // If MAX_RT is set, the packet is not removed from the FIFO, so if we do not flush
                 // the FIFO, we end up in an infinite loop
-                self.device.send_command(&FlushTx)?;
+                self.flush_tx()?;
                 // Clear TX interrupts
                 clear.set_tx_ds(true);
                 clear.set_max_rt(true);
                 self.device.write_register(clear)?;
->>>>>>> 065f4def
             }
         }
         // Can save power now
